--- conflicted
+++ resolved
@@ -16,23 +16,90 @@
   </p>
 
 </div>
-<<<<<<< HEAD
-=======
+
+
+## 🚀 概述
+
+RepoMaster 是一个革命性的自主代理框架，专门设计用于探索、理解和利用 GitHub 仓库来解决复杂的现实世界任务。与传统的从零开始生成代码的方法不同，RepoMaster 将 GitHub 上的开源仓库视为可组合的工具模块，通过智能搜索、层次化分析和自主探索来自动化地利用这些资源。
+
+<img src="docs/assets/images/performance_01.jpg" alt="RepoMaster 效果图" style="background-color: #ffffff; display: block; margin: 0 auto;" />
+
+---
+
+## 🚀 快速开始
+
+### 🛠️ 安装
+
+**前置要求**：
+```bash
+python --version  # 需要Python 3.11+
+```
+
+**安装依赖**：
+```bash
+git clone https://github.com/QuantaAlpha/RepoMaster.git
+cd RepoMaster
+pip install -r requirements.txt
+
+```
+
+**配置API密钥**：
+创建 `configs/.env` 文件：
+```bash
+# 设置默认API提供商 (openai, claude, deepseek, azure_openai)
+# 如果未设置，将按优先级顺序使用第一个可用的提供商
+DEFAULT_API_PROVIDER=openai
+# OpenAI配置
+OPENAI_API_KEY=your_openai_key
+OPENAI_MODEL=openai_model
+
+# Claude配置  
+ANTHROPIC_API_KEY=your_claude_key
+ANTHROPIC_MODEL=claude_model
+
+# DeepSeek配置
+DEEPSEEK_API_KEY=your_deepseek_key
+DEEPSEEK_MODEL=deepseek_model
+
+# Google Gemini配置
+GEMINI_API_KEY=
+GEMINI_MODEL=gemini_model
+
+# 网络搜索API (深度搜索功能必需)
+Serper_API_KEY=your_serper_key          # 用于Google搜索结果
+JINA_API_KEY=your_jina_key              # 用于网页内容提取
+```
+
+### 🚀 运行RepoMaster
+
+**前端模式（Web界面）**：
+```bash
+python launcher.py --mode frontend
+# 访问：http://localhost:8501
+```
+
+**后端模式（推荐）**：
+```bash
+python launcher.py --mode backend --backend-mode unified
+```
+
+**Shell脚本快捷方式**：
+```bash
+bash run.sh frontend      # 前端模式
+bash run.sh backend unified  # 后端统一模式
+```
+
+> 📘 **详细配置和高级选项，请参阅我们的[用户指南](docs/user-guide.md).**
+
 ## 🎯 快速演示
 
 想象一下，您只需用自然语言描述一个任务，RepoMaster就能自动为您完成后续的一切：从找到最合适的GitHub仓库，到理解其复杂的代码结构，再到最终执行并完成任务！无论是简单的数据提取还是复杂的AI模型应用，RepoMaster都能胜任。
 
-**例如，您可以这样告诉RepoMaster：**
-
--   **简单任务**: 
-    -   "帮我从这个网页上抓取所有的产品名称和价格。"
-    -   "提取这份PDF文档中所有的表格数据并保存为CSV文件。"
--   **复杂任务**:
-    -   "将这张人物照片转换成梵高油画风格。" (如下方演示)
-    -   "自动剪辑这段长视频，提取所有包含特定人物的精彩片段，并添加背景音乐。"
-    -   "处理这段会议录音，分离不同发言人的语音，生成会议纪要，并提取关键行动项。"
-
-### 🎨 图像风格迁移任务演示 (复杂任务示例)
+**示例任务**：
+- **简单任务**："帮我从这个网页上抓取所有的产品名称和价格。"
+- **复杂任务**："将这张人物照片转换成梵高油画风格。"
+
+### 🎨 神经风格迁移演示
 
 <table>
 <tr>
@@ -47,263 +114,6 @@
 </tr>
 </table>
 
-**RepoMaster 自动化流程 (以风格迁移为例)**:
-1. 🔍 **智能搜索**: 自动搜索GitHub上的风格迁移相关仓库。
-2. 🏗️ **结构分析**: 分析仓库代码结构，识别核心模块和处理流程。
-3. 🔧 **自主执行**: 自动配置环境、加载模型、处理图像。
-4. ✅ **完成任务**: 生成风格迁移后的图像，无需人工干预。
-
-### 🎬 完整执行演示 (风格迁移) | [📺 YouTube演示](https://www.youtube.com/watch?v=Kva2wVhBkDU)
-
-观看RepoMaster如何自主完成复杂的图像风格迁移任务：
-
-<div align="center">
-
-https://github.com/user-attachments/assets/a21b2f2e-a31c-4afd-953d-d143beef781a
-
-*RepoMaster自主执行图像风格迁移任务的完整过程*
-
-</div>
-
-**演示亮点**:
-- 🤖 **零人工干预**: 从任务理解到结果生成全自动
-- 🧠 **智能理解**: 自动理解复杂的深度学习代码库
-- ⚡ **高效执行**: 快速定位关键代码，避免无关探索
-- 🎯 **精准结果**: 高质量的任务完成效果
-
----
->>>>>>> 5e160552
-
-## 🚀 概述
-
-RepoMaster 是一个革命性的自主代理框架，专门设计用于探索、理解和利用 GitHub 仓库来解决复杂的现实世界任务。与传统的从零开始生成代码的方法不同，RepoMaster 将 GitHub 上的开源仓库视为可组合的工具模块，通过智能搜索、层次化分析和自主探索来自动化地利用这些资源。
-
-<img src="docs/assets/images/performance_01.jpg" alt="RepoMaster 效果图" style="background-color: #ffffff; display: block; margin: 0 auto;" />
-
----
-
-## 🚀 快速开始
-
-### 🛠️ 安装
-
-**前置要求**：
-```bash
-python --version  # 需要Python 3.11+
-```
-
-<<<<<<< HEAD
-**安装依赖**：
-```bash
-git clone https://github.com/QuantaAlpha/RepoMaster.git
-cd RepoMaster
-pip install -r requirements.txt
-=======
-### 🎯 一句话驱动的自动化任务解决
-
-RepoMaster的核心魅力在于其强大的自主性。您只需提供一个自然语言描述的任务，`RepoMasterAgent` 便会启动其复杂的内部工作流程，为您处理后续的一切。这不仅仅是执行一个预设脚本，而是一个动态的、智能的探索和解决过程。
-
-**当您执行 `repo_master.solve_task_with_repo(task)` 时，RepoMaster 在后台可能执行了如下操作：**
-
-1.  **任务理解与智能搜索**:
-    *   解析您的自然语言任务（例如："将这张图转换成梵高风格"）。
-    *   自动在GitHub等代码托管平台搜索最相关的开源项目。
-    *   评估并筛选出最合适的代码仓库作为解决问题的基础。
-
-2.  **代码深度理解与规划**:
-    *   克隆选定的仓库，并对其进行层次化结构分析（阅读README，解析代码结构，识别核心模块、函数等）。
-    *   基于任务需求和仓库特性，制定详细的、多步骤的执行计划。
-
-3.  **自主执行与动态适应**:
-    *   **环境准备**: 自动处理依赖安装、数据路径配置等。
-    *   **代码执行**: 运行从仓库中识别出的关键脚本或生成新的胶水代码。
-    *   **智能试错与调试**: 
-        *   监控执行过程，捕捉错误和警告 (例如：`NameError`, `FileNotFoundError`, 数值不稳定如 `NaN` loss)。
-        *   根据错误信息自主诊断问题原因 (例如：缺失导入、参数不当、文件路径错误)。
-        *   动态调整执行策略 (例如：修改脚本、调整超参数、更换优化器、搜索正确的文件名)。
-    *   **迭代优化**: 多轮尝试，直到任务成功执行或达到预设的尝试上限。
-
-4.  **结果整合与交付**:
-    *   收集执行结果，将其保存到指定位置或格式。
-    *   向用户报告任务完成情况和最终产出。
-
-**基本使用示例 (图像风格迁移):**
-
-```python
-from core.agent_scheduler import RepoMasterAgent
-
-# 初始化RepoMaster
-llm_config = {
-    "config_list": [{
-        "model": "claude-3-5-sonnet-20241022",
-        # "api_key": "your_api_key", # 请替换为您的API Key
-        # "base_url": "https://api.anthropic.com" # 请替换为您的API Endpoint
-    }],
-    "timeout": 2000,
-    "temperature": 0.1,
-}
-
-code_execution_config = {
-    "work_dir": "workspace", 
-    "use_docker": False
-}
-
-repo_master = RepoMasterAgent(
-    llm_config=llm_config,
-    code_execution_config=code_execution_config,
-)
-
-# 定义一个复杂的AI任务
-task = """
-我需要将一张内容图片转换成特定艺术风格。
-内容图片路径: 'docs/assets/images/origin.jpg'
-风格参考图片路径: 'docs/assets/images/style.jpg'
-请将最终生成的风格化图片保存为 'workspace/merged_styled_image.png'
-"""
-
-# 用户只需一行代码启动任务
-# RepoMaster将自动完成搜索、理解、执行、调试的全过程
-result_summary = repo_master.solve_task_with_repo(task)
-
-print("任务完成总结:")
-print(result_summary)
-```
-
-上述代码中的 `task` 字符串是您与RepoMaster交互的核心。RepoMaster会解析这个自然语言任务，并像一个经验丰富的开发者一样，自主地寻找资源、编写或调整代码、处理过程中遇到的问题，最终交付结果。
-
-### 高级用法
-
-#### 1. 直接使用指定仓库
-
-```python
-from core.git_task import TaskManager, AgentRunner
-
-# 构造任务配置
-task_info = {
-    "repo": {
-        "type": "github",
-        "url": "https://github.com/spatie/pdf-to-text",
-    },
-    "task_description": "提取PDF文字内容",
-    "input_data": [
-        {
-            "path": "/path/to/input.pdf",
-            "description": "要处理的PDF文件"
-        }
-    ],
-}
-
-# 执行任务
-result = AgentRunner.run_agent(task_info)
-```
-
-#### 2. 本地仓库分析
-
-```python
-from core.git_agent import CodeExplorer
-
-# 初始化代码探索器
-explorer = CodeExplorer(
-    local_repo_path="/path/to/local/repo",
-    work_dir="workspace",
-    task_type="general",
-    use_venv=True,
-    llm_config=llm_config
-)
-
-# 执行代码分析
-task = "分析这个仓库的核心功能并生成使用示例"
-result = explorer.code_analysis(task)
-```
-
-## 🛠️ 核心组件详解
-
-### 1. 仓库搜索模块 (`deep_search.py`)
-
-```python
-async def github_repo_search(self, task):
-    """
-    执行GitHub仓库深度搜索
-    
-    参数:
-        task: 任务描述
-        
-    返回:
-        匹配仓库的JSON列表
-    """
->>>>>>> 5e160552
-```
-
-**配置API密钥**：
-创建 `configs/.env` 文件：
-```bash
-# 设置默认API提供商 (openai, claude, deepseek, azure_openai)
-# 如果未设置，将按优先级顺序使用第一个可用的提供商
-DEFAULT_API_PROVIDER=openai
-# OpenAI配置
-OPENAI_API_KEY=your_openai_key
-OPENAI_MODEL=openai_model
-
-# Claude配置  
-ANTHROPIC_API_KEY=your_claude_key
-ANTHROPIC_MODEL=claude_model
-
-# DeepSeek配置
-DEEPSEEK_API_KEY=your_deepseek_key
-DEEPSEEK_MODEL=deepseek_model
-
-# Google Gemini配置
-GEMINI_API_KEY=
-GEMINI_MODEL=gemini_model
-
-# 网络搜索API (深度搜索功能必需)
-Serper_API_KEY=your_serper_key          # 用于Google搜索结果
-JINA_API_KEY=your_jina_key              # 用于网页内容提取
-```
-
-### 🚀 运行RepoMaster
-
-**前端模式（Web界面）**：
-```bash
-python launcher.py --mode frontend
-# 访问：http://localhost:8501
-```
-
-**后端模式（推荐）**：
-```bash
-python launcher.py --mode backend --backend-mode unified
-```
-
-**Shell脚本快捷方式**：
-```bash
-bash run.sh frontend      # 前端模式
-bash run.sh backend unified  # 后端统一模式
-```
-
-> 📘 **详细配置和高级选项，请参阅我们的[用户指南](docs/user-guide.md).**
-
-## 🎯 快速演示
-
-想象一下，您只需用自然语言描述一个任务，RepoMaster就能自动为您完成后续的一切：从找到最合适的GitHub仓库，到理解其复杂的代码结构，再到最终执行并完成任务！无论是简单的数据提取还是复杂的AI模型应用，RepoMaster都能胜任。
-
-**示例任务**：
-- **简单任务**："帮我从这个网页上抓取所有的产品名称和价格。"
-- **复杂任务**："将这张人物照片转换成梵高油画风格。"
-
-### 🎨 神经风格迁移演示
-
-<table>
-<tr>
-<td align="center"><b>原始图像</b></td>
-<td align="center"><b>风格参考</b></td>
-<td align="center"><b>迁移结果</b></td>
-</tr>
-<tr>
-<td><img src="docs/assets/images/origin.jpg" width="200px" /></td>
-<td><img src="docs/assets/images/style.jpg" width="200px" /></td>
-<td><img src="docs/assets/images/transfer.jpg" width="200px" /></td>
-</tr>
-</table>
-
 **自动化工作流程**：
 1. 🔍 **智能搜索**：在GitHub上搜索风格迁移相关仓库
 2. 🏗️ **结构分析**：分析代码结构和处理流程
@@ -373,7 +183,7 @@
 - Agentic Reasoning / Agentic RL：智能体推理与强化学习  
 - 自进化与协同学习：多智能体的自我进化与协作  
 
-<<<<<<< HEAD
+
 📢 欢迎对我们方向感兴趣的同学加入！  
 
 🔗 团队主页：[QuantaAlpha](https://quantaalpha.github.io/)
@@ -394,11 +204,6 @@
   url={https://arxiv.org/abs/2505.21577}
 }
 ```
-=======
-- 📧 Email: [wanghuacan17@mails.ucas.ac.cn]
-- 🐛 Issues: [GitHub Issues](https://github.com/QuantaAlpha/RepoMaster/issues)
-- 💬 Discussions: [GitHub Discussions](https://github.com/QuantaAlpha/RepoMaster/discussions)
->>>>>>> 5e160552
 
 ---
 
